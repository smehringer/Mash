// Copyright © 2015, Battelle National Biodefense Institute (BNBI);
// all rights reserved. Authored by: Brian Ondov, Todd Treangen,
// Sergey Koren, and Adam Phillippy
//
// See the LICENSE.txt file included with this software for license information.

#ifndef Sketch_h
#define Sketch_h

#include "mash/capnp/MinHash.capnp.h"
#include <unordered_map>
#include <unordered_set>
#include <vector>
#include <string>
<<<<<<< HEAD

#include "HashList.h"
#include "HashPriorityQueue.h"
#include "HashSet.h"
#include "ThreadPool.h"
#include <stdlib.h> // needed (but not included) by bloom_filter.hpp
#include "bloom_filter.hpp"
=======
#include "MinHashHeap.h"
>>>>>>> 5336e7a6

static const char * capnpHeader = "Cap'n Proto";
static const int capnpHeaderLength = strlen(capnpHeader);

static const char * suffixSketch = ".msh";
static const char * suffixSketchWindowed = ".msw";

class Sketch
{
public:
    
    typedef uint64_t hash_t;
    
    struct Parameters
    {
        Parameters()
            :
            parallelism(0),
            kmerSize(0),
            error(0),
            warning(0),
            minHashesPerWindow(0),
            windowSize(0),
            windowed(false),
            concatenated(false),
            noncanonical(false),
            protein(false),
            reads(false),
            minCov(0)
            {}
        
        Parameters(const Parameters & other)
            :
            parallelism(other.parallelism),
            kmerSize(other.kmerSize),
            error(other.error),
            warning(other.warning),
            minHashesPerWindow(other.minHashesPerWindow),
            windowSize(other.windowSize),
            windowed(other.windowed),
            concatenated(other.concatenated),
            noncanonical(other.noncanonical),
            protein(other.protein),
            reads(other.reads),
            minCov(other.minCov)
            {}
        
        int parallelism;
        int kmerSize;
        double error;
        double warning;
        uint64_t minHashesPerWindow;
        uint64_t windowSize;
        bool windowed;
        bool concatenated;
        bool noncanonical;
        bool protein;
        bool reads;
        uint32_t minCov;
    };
    
    struct PositionHash
    {
        PositionHash(uint32_t positionNew, uint32_t hashNew) :
            position(positionNew),
            hash(hashNew)
            {}

        uint32_t position;
        hash_t hash;
    };
    
    struct Locus
    {
        Locus(uint32_t sequenceNew, uint32_t positionNew)
            :
            sequence(sequenceNew),
            position(positionNew)
            {}
        
        uint32_t sequence;
        uint32_t position;
    };
    
    typedef std::unordered_map < hash_t, std::vector<Sketch::PositionHash> > LociByHash_umap;
    typedef std::unordered_set<hash_t> Hash_set;
    
    struct Reference
    {
        // no sequence for now
        
        std::string name;
        std::string comment;
        uint64_t length;
        HashList hashesSorted;
    };
    
    struct SketchInput
    {
    	SketchInput(std::string fileNameNew, char * seqNew, uint64_t lengthNew, const std::string & nameNew, const std::string & commentNew, const Sketch::Parameters & parametersNew)
    	:
    	fileName(fileNameNew),
    	seq(seqNew),
    	length(lengthNew),
    	name(nameNew),
    	comment(commentNew),
    	parameters(parametersNew)
    	{}
    	
    	~SketchInput()
    	{
    		if ( seq != 0 )
    		{
	    		delete [] seq;
	    	}
    	}
    	
    	std::string fileName;
    	
    	char * seq;
    	
    	uint64_t length;
    	
    	std::string name;
    	std::string comment;
    	
    	Sketch::Parameters parameters;
    };
    
    struct SketchOutput
    {
    	std::vector<Reference> references;
	    std::vector<std::vector<PositionHash>> positionHashesByReference;
    };
    
    void checkKmerSize() const;
    bool getConcatenated() const {return parameters.concatenated;}
    float getError() const {return parameters.error;}
    int getHashCount() const {return lociByHash.size();}
    const std::vector<Locus> & getLociByHash(hash_t hash) const;
    float getMinHashesPerWindow() const {return parameters.minHashesPerWindow;}
	int getMinKmerSize(uint64_t reference) const;
	double getRandomKmerChance(uint64_t reference) const;
    const Reference & getReference(uint64_t index) const {return references.at(index);}
    uint64_t getReferenceCount() const {return references.size();}
    uint64_t getReferenceIndex(std::string id) const;
    int getKmerSize() const {return parameters.kmerSize;}
    double getKmerSpace() const {return kmerSpace;}
    uint64_t getWindowSize() const {return parameters.windowSize;}
    bool getNoncanonical() const {return parameters.noncanonical;}
    bool hasLociByHash(hash_t hash) const {return lociByHash.count(hash);}
    int initFromFiles(const std::vector<std::string> & files, const Parameters & parametersNew, int verbosity = 0, bool enforceParameters = false, bool contain = false);
    void initParametersFromCapnp(const char * file);
	bool sketchFileBySequence(FILE * file, ThreadPool<Sketch::SketchInput, Sketch::SketchOutput> * threadPool);
	void useThreadOutput(SketchOutput * output);
    void warnKmerSize(uint64_t lengthMax, const std::string & lengthMaxName, double randomChance, int kMin, int warningCount) const;
    bool writeToFile() const;
    int writeToCapnp(const char * file) const;
    
private:
    
    void createIndex();
<<<<<<< HEAD
=======
    void setMinHashesForReference(uint64_t referenceIndex, const MinHashHeap & minHashHeap);
>>>>>>> 5336e7a6
    
    std::vector<Reference> references;
    std::unordered_map<std::string, int> referenceIndecesById;
    std::vector<std::vector<PositionHash>> positionHashesByReference;
    std::unordered_map<hash_t, std::vector<Locus>> lociByHash;
    
    Parameters parameters;
    double kmerSpace;
    std::string file;
};

void addMinHashes(MinHashHeap & minHashHeap, char * seq, uint64_t length, const Sketch::Parameters & parameters);
void getMinHashPositions(std::vector<Sketch::PositionHash> & loci, char * seq, uint32_t length, const Sketch::Parameters & parameters, int verbosity = 0);
bool hasSuffix(std::string const & whole, std::string const & suffix);
Sketch::SketchOutput * loadCapnp(Sketch::SketchInput * input);
void reverseComplement(const char * src, char * dest, int length);
void setMinHashesForReference(Sketch::Reference & reference, const HashSet & hashes);
Sketch::SketchOutput * sketchFile(Sketch::SketchInput * input);
Sketch::SketchOutput * sketchSequence(Sketch::SketchInput * input);

int def(int fdSource, int fdDest, int level);
int inf(int fdSource, int fdDest);
void zerr(int ret);

#endif<|MERGE_RESOLUTION|>--- conflicted
+++ resolved
@@ -12,17 +12,8 @@
 #include <unordered_set>
 #include <vector>
 #include <string>
-<<<<<<< HEAD
-
-#include "HashList.h"
-#include "HashPriorityQueue.h"
-#include "HashSet.h"
+#include "MinHashHeap.h"
 #include "ThreadPool.h"
-#include <stdlib.h> // needed (but not included) by bloom_filter.hpp
-#include "bloom_filter.hpp"
-=======
-#include "MinHashHeap.h"
->>>>>>> 5336e7a6
 
 static const char * capnpHeader = "Cap'n Proto";
 static const int capnpHeaderLength = strlen(capnpHeader);
@@ -185,10 +176,6 @@
 private:
     
     void createIndex();
-<<<<<<< HEAD
-=======
-    void setMinHashesForReference(uint64_t referenceIndex, const MinHashHeap & minHashHeap);
->>>>>>> 5336e7a6
     
     std::vector<Reference> references;
     std::unordered_map<std::string, int> referenceIndecesById;
@@ -205,7 +192,7 @@
 bool hasSuffix(std::string const & whole, std::string const & suffix);
 Sketch::SketchOutput * loadCapnp(Sketch::SketchInput * input);
 void reverseComplement(const char * src, char * dest, int length);
-void setMinHashesForReference(Sketch::Reference & reference, const HashSet & hashes);
+void setMinHashesForReference(Sketch::Reference & reference, const MinHashHeap & hashes);
 Sketch::SketchOutput * sketchFile(Sketch::SketchInput * input);
 Sketch::SketchOutput * sketchSequence(Sketch::SketchInput * input);
 
