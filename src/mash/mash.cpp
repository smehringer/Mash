// Copyright © 2015, Battelle National Biodefense Institute (BNBI);
// all rights reserved. Authored by: Brian Ondov, Todd Treangen,
// Sergey Koren, and Adam Phillippy
//
// See the LICENSE.txt file included with this software for license information.

#include "CommandBounds.h"
#include "CommandList.h"
#include "CommandSketch.h"
#include "CommandFind.h"
#include "CommandDistance.h"
#include "CommandGenes.h"
#include "CommandContain.h"
#include "CommandInfo.h"
#include "CommandPaste.h"

int main(int argc, const char ** argv)
{
    mash::CommandList commandList("mash");
    
    commandList.addCommand(new mash::CommandSketch());
    //commandList.addCommand(new CommandFind());
<<<<<<< HEAD
    commandList.addCommand(new mash::CommandDistance());
=======
    commandList.addCommand(new CommandDistance());
    commandList.addCommand(new CommandGenes());
>>>>>>> 75bffb34
#ifdef COMMAND_WITHIN
    commandList.addCommand(new mash::CommandContain());
#endif
#ifdef COMMAND_FIND
	commandList.addCommand(new mash::CommandFind());
#endif
    commandList.addCommand(new mash::CommandInfo());
    commandList.addCommand(new mash::CommandPaste());
    commandList.addCommand(new mash::CommandBounds());
    
    return commandList.run(argc, argv);
}<|MERGE_RESOLUTION|>--- conflicted
+++ resolved
@@ -20,12 +20,8 @@
     
     commandList.addCommand(new mash::CommandSketch());
     //commandList.addCommand(new CommandFind());
-<<<<<<< HEAD
-    commandList.addCommand(new mash::CommandDistance());
-=======
     commandList.addCommand(new CommandDistance());
     commandList.addCommand(new CommandGenes());
->>>>>>> 75bffb34
 #ifdef COMMAND_WITHIN
     commandList.addCommand(new mash::CommandContain());
 #endif
