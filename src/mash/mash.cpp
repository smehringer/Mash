// Copyright © 2015, Battelle National Biodefense Institute (BNBI);
// all rights reserved. Authored by: Brian Ondov, Todd Treangen,
// Sergey Koren, and Adam Phillippy
//
// See the LICENSE.txt file included with this software for license information.

#include "CommandBounds.h"
#include "CommandList.h"
#include "CommandSketch.h"
#include "CommandFind.h"
#include "CommandDistance.h"
#include "CommandScreen.h"
#include "CommandContain.h"
#include "CommandInfo.h"
#include "CommandPaste.h"

int main(int argc, const char ** argv)
{
    mash::CommandList commandList("mash");
    
    commandList.addCommand(new mash::CommandSketch());
    //commandList.addCommand(new CommandFind());
    commandList.addCommand(new mash::CommandDistance());
<<<<<<< HEAD
=======
    commandList.addCommand(new mash::CommandScreen());
>>>>>>> 4381865c
#ifdef COMMAND_WITHIN
    commandList.addCommand(new mash::CommandContain());
#endif
#ifdef COMMAND_FIND
	commandList.addCommand(new mash::CommandFind());
#endif
    commandList.addCommand(new mash::CommandInfo());
    commandList.addCommand(new mash::CommandPaste());
    commandList.addCommand(new mash::CommandBounds());
    
    return commandList.run(argc, argv);
}<|MERGE_RESOLUTION|>--- conflicted
+++ resolved
@@ -21,10 +21,7 @@
     commandList.addCommand(new mash::CommandSketch());
     //commandList.addCommand(new CommandFind());
     commandList.addCommand(new mash::CommandDistance());
-<<<<<<< HEAD
-=======
     commandList.addCommand(new mash::CommandScreen());
->>>>>>> 4381865c
 #ifdef COMMAND_WITHIN
     commandList.addCommand(new mash::CommandContain());
 #endif
