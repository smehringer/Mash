// Copyright © 2015, Battelle National Biodefense Institute (BNBI);
// all rights reserved. Authored by: Brian Ondov, Todd Treangen,
// Sergey Koren, and Adam Phillippy
//
// See the LICENSE.txt file included with this software for license information.

#include "CommandDistance.h"
#include "Sketch.h"
#include <iostream>
#include <zlib.h>
#include "ThreadPool.h"
#include "sketchParameterSetup.h"
#include <math.h>

#ifdef USE_BOOST
    #include <boost/math/distributions/binomial.hpp>
    using namespace::boost::math;
#else
    #include <gsl/gsl_cdf.h>
#endif

using namespace::std;

namespace mash {

CommandDistance::CommandDistance()
: Command()
{
    name = "dist";
    summary = "Estimate the distance of query sequences to references.";
    description = "Estimate the distance of each query sequence to the reference. Both the reference and queries can be fasta or fastq, gzipped or not, or Mash sketch files (.msh) with matching k-mer sizes. Query files can also be files of file names (see -l). Whole files are compared by default (see -i). The output fields are [reference-ID, query-ID, distance, p-value, shared-hashes].";
    argumentString = "<reference> <query> [<query>] ...";
    
    useOption("help");
    addOption("list", Option(Option::Boolean, "l", "Input", "List input. Lines in each <query> specify paths to sequence files, one per line. The reference file is not affected.", ""));
    addOption("jaccard", Option(Option::Boolean, "j", "Output", "Emit jaccard index instead of mash distance.", ""));
    addOption("table", Option(Option::Boolean, "t", "Output", "Table output (will not report p-values, but fields will be blank if they do not meet the p-value threshold).", ""));
    //addOption("log", Option(Option::Boolean, "L", "Output", "Log scale distances and divide by k-mer size to provide a better analog to phylogenetic distance. The special case of zero shared min-hashes will result in a distance of 1.", ""));
    addOption("pvalue", Option(Option::Number, "v", "Output", "Maximum p-value to report.", "1.0", 0., 1.));
    addOption("distance", Option(Option::Number, "d", "Output", "Maximum distance to report.", "1.0", 0., 1.));
    addOption("comment", Option(Option::Boolean, "C", "Output", "Show comment fields with reference/query names (denoted with ':').", "1.0", 0., 1.));
    useSketchOptions();
}

int CommandDistance::run() const
{
    if ( arguments.size() < 2 || options.at("help").active )
    {
        print();
        return 0;
    }
    
    int threads = options.at("threads").getArgumentAsNumber();
    bool list = options.at("list").active;
    bool table = options.at("table").active;
    bool comment = options.at("comment").active;
    //bool log = options.at("log").active;
    double pValueMax = options.at("pvalue").getArgumentAsNumber();
    double distanceMax = options.at("distance").getArgumentAsNumber();
    
    Sketch::Parameters parameters;
    
    if ( sketchParameterSetup(parameters, *(Command *)this) )
    {
    	return 1;
    }
    
    Sketch sketchRef;
    
    uint64_t lengthMax;
    double randomChance;
    int kMin;
    string lengthMaxName;
    int warningCount = 0;
    
    const string & fileReference = arguments[0];
    
    bool isSketch = hasSuffix(fileReference, suffixSketch);
    
    if ( isSketch )
    {
        if ( options.at("kmer").active )
        {
            cerr << "ERROR: The option -" << options.at("kmer").identifier << " cannot be used when a sketch is provided; it is inherited from the sketch." << endl;
            return 1;
        }
        
        if ( options.at("noncanonical").active )
        {
            cerr << "ERROR: The option -" << options.at("noncanonical").identifier << " cannot be used when a sketch is provided; it is inherited from the sketch." << endl;
            return 1;
        }
        
        if ( options.at("protein").active )
        {
            cerr << "ERROR: The option -" << options.at("protein").identifier << " cannot be used when a sketch is provided; it is inherited from the sketch." << endl;
            return 1;
        }
        
        if ( options.at("alphabet").active )
        {
            cerr << "ERROR: The option -" << options.at("alphabet").identifier << " cannot be used when a sketch is provided; it is inherited from the sketch." << endl;
            return 1;
        }
    }
    else
    {
        cerr << "Sketching " << fileReference << " (provide sketch file made with \"mash sketch\" to skip)...";
    }
    const bool emitJaccard = options.at("jaccard").active;
    
    vector<string> refArgVector;
    refArgVector.push_back(fileReference);
    
    //cerr << "Sketch for " << fileReference << " not found or out of date; creating..." << endl;
    
    sketchRef.initFromFiles(refArgVector, parameters);
    
    double lengthThreshold = (parameters.warning * sketchRef.getKmerSpace()) / (1. - parameters.warning);
    
    if ( isSketch )
    {
        if ( options.at("sketchSize").active )
        {
            if ( parameters.reads && parameters.minHashesPerWindow != sketchRef.getMinHashesPerWindow() )
            {
                cerr << "ERROR: The sketch size must match the reference when using a bloom filter (leave this option out to inherit from the reference sketch)." << endl;
                return 1;
            }
        }
        
        parameters.minHashesPerWindow = sketchRef.getMinHashesPerWindow();
        parameters.kmerSize = sketchRef.getKmerSize();
        parameters.noncanonical = sketchRef.getNoncanonical();
        parameters.preserveCase = sketchRef.getPreserveCase();
        parameters.seed = sketchRef.getHashSeed();
        
        string alphabet;
        sketchRef.getAlphabetAsString(alphabet);
        setAlphabetFromString(parameters, alphabet.c_str());
    }
    else
    {
        for ( uint64_t i = 0; i < sketchRef.getReferenceCount(); i++ )
        {
            uint64_t length = sketchRef.getReference(i).length;
        
            if ( length > lengthThreshold )
            {
                if ( warningCount == 0 || length > lengthMax )
                {
                    lengthMax = length;
                    lengthMaxName = sketchRef.getReference(i).name;
                    randomChance = sketchRef.getRandomKmerChance(i);
                    kMin = sketchRef.getMinKmerSize(i);
                }
            
                warningCount++;
            }
        }
    
        cerr << "done.\n";
    }
    
    if ( table )
    {
        cout << "#query";
        
        for ( int i = 0; i < sketchRef.getReferenceCount(); i++ )
        {
            cout << '\t' << sketchRef.getReference(i).name;
        }
        
        cout << endl;
    }
    
    ThreadPool<CompareInput, CompareOutput> threadPool(compare, threads);
    
    vector<string> queryFiles;
    
    for ( int i = 1; i < arguments.size(); i++ )
    {
        if ( list )
        {
            splitFile(arguments[i], queryFiles);
        }
        else
        {
            queryFiles.push_back(arguments[i]);
        }
    }
    
    Sketch sketchQuery;
    
    sketchQuery.initFromFiles(queryFiles, parameters, 0, true);
    
    uint64_t pairCount = sketchRef.getReferenceCount() * sketchQuery.getReferenceCount();
    uint64_t pairsPerThread = pairCount / parameters.parallelism;
    
    if ( pairsPerThread == 0 )
    {
    	pairsPerThread = 1;
    }
    
    static uint64_t maxPairsPerThread = 0x1000;
    
    if ( pairsPerThread > maxPairsPerThread )
    {
        pairsPerThread = maxPairsPerThread;
    }
    
    uint64_t iFloor = pairsPerThread / sketchRef.getReferenceCount();
    uint64_t iMod = pairsPerThread % sketchRef.getReferenceCount();
    
    for ( uint64_t i = 0, j = 0; i < sketchQuery.getReferenceCount(); i += iFloor, j += iMod )
    {
        if ( j >= sketchRef.getReferenceCount() )
        {
            if ( i == sketchQuery.getReferenceCount() - 1 )
            {
                break;
            }
            
            i++;
            j -= sketchRef.getReferenceCount();
        }
        
        threadPool.runWhenThreadAvailable(new CompareInput(sketchRef, sketchQuery, j, i, pairsPerThread, parameters, distanceMax, pValueMax, emitJaccard));
        
        while ( threadPool.outputAvailable() )
        {
            writeOutput(threadPool.popOutputWhenAvailable(), table, comment);
        }
    }
    
    while ( threadPool.running() )
    {
        writeOutput(threadPool.popOutputWhenAvailable(), table, comment);
    }
    
    if ( warningCount > 0 && ! parameters.reads )
    {
    	warnKmerSize(parameters, *this, lengthMax, lengthMaxName, randomChance, kMin, warningCount);
    }
    
    return 0;
}

void CommandDistance::writeOutput(CompareOutput * output, bool table, bool comment) const
{
    uint64_t i = output->indexQuery;
    uint64_t j = output->indexRef;
    
    for ( uint64_t k = 0; k < output->pairCount && i < output->sketchQuery.getReferenceCount(); k++ )
    {
        const CompareOutput::PairOutput * pair = &output->pairs[k];
        
        if ( table && j == 0 )
        {
            cout << output->sketchQuery.getReference(i).name;
        }
        
        if ( table )
        {
            cout << '\t';
    
            if ( pair->pass )
            {
                cout << pair->distance;
            }
        }
        else if ( pair->pass )
        {
<<<<<<< HEAD
            cout << output->sketchRef.getReference(j).name;
            
            if ( comment )
            {
                cout << ':' << output->sketchRef.getReference(j).comment;
            }
            
            cout << '\t' << output->sketchQuery.getReference(i).name;
            
            if ( comment )
            {
                cout << ':' << output->sketchQuery.getReference(i).comment;
            }
            
            cout << '\t' << pair->distance << '\t' << pair->pValue << '\t' << pair->numer << '/' << pair->denom << endl;
=======
            cout << output->sketchRef.getReference(j).name << '\t' << output->sketchQuery.getReference(i).name << '\t' << (output->emitJaccard ? (static_cast<double>(pair->numer) / pair->denom): pair->distance) << '\t' << pair->pValue << '\t' << pair->numer << '/' << pair->denom << endl;
>>>>>>> 6144455d
        }
    
        j++;
        
        if ( j == output->sketchRef.getReferenceCount() )
        {
            if ( table )
            {
                cout << endl;
            }
            
            j = 0;
            i++;
        }
    }
    
    delete output;
}

CommandDistance::CompareOutput * compare(CommandDistance::CompareInput * input)
{
    const Sketch & sketchRef = input->sketchRef;
    const Sketch & sketchQuery = input->sketchQuery;
    
    CommandDistance::CompareOutput * output = new CommandDistance::CompareOutput(input->sketchRef, input->sketchQuery, input->indexRef, input->indexQuery, input->pairCount, input->emitJaccard);
    
    uint64_t sketchSize = sketchQuery.getMinHashesPerWindow() < sketchRef.getMinHashesPerWindow() ?
        sketchQuery.getMinHashesPerWindow() :
        sketchRef.getMinHashesPerWindow();
    
    uint64_t i = input->indexQuery;
    uint64_t j = input->indexRef;
    
    for ( uint64_t k = 0; k < input->pairCount && i < sketchQuery.getReferenceCount(); k++ )
    {
        compareSketches(&output->pairs[k], sketchRef.getReference(j), sketchQuery.getReference(i), sketchSize, sketchRef.getKmerSize(), sketchRef.getKmerSpace(), input->maxDistance, input->maxPValue, input->emitJaccard);
        
        j++;
        
        if ( j == sketchRef.getReferenceCount() )
        {
            j = 0;
            i++;
        }
    }
    
    return output;
}

void compareSketches(CommandDistance::CompareOutput::PairOutput * output, const Sketch::Reference & refRef, const Sketch::Reference & refQry, uint64_t sketchSize, int kmerSize, double kmerSpace, double maxDistance, double maxPValue, bool emitJaccard)
{
    uint64_t i = 0;
    uint64_t j = 0;
    uint64_t common = 0;
    uint64_t denom = 0;
    const HashList & hashesSortedRef = refRef.hashesSorted;
    const HashList & hashesSortedQry = refQry.hashesSorted;
    
    output->pass = false;
    
    while ( denom < sketchSize && i < hashesSortedRef.size() && j < hashesSortedQry.size() )
    {
        if ( hashLessThan(hashesSortedRef.at(i), hashesSortedQry.at(j), hashesSortedRef.get64()) )
        {
            i++;
        }
        else if ( hashLessThan(hashesSortedQry.at(j), hashesSortedRef.at(i), hashesSortedRef.get64()) )
        {
            j++;
        }
        else
        {
            i++;
            j++;
            common++;
        }
        
        denom++;
    }
    
    if ( denom < sketchSize )
    {
        // complete the union operation if possible
        
        if ( i < hashesSortedRef.size() )
        {
            denom += hashesSortedRef.size() - i;
        }
        
        if ( j < hashesSortedQry.size() )
        {
            denom += hashesSortedQry.size() - j;
        }
        
        if ( denom > sketchSize )
        {
            denom = sketchSize;
        }
    }
    
    double distance;
    double jaccard = double(common) / denom;
    
    if ( common == denom ) // avoid -0
    {
        distance = 0;
    }
    else if ( common == 0 ) // avoid inf
    {
        distance = 1.;
    }
    else
    {
        distance = -log(2 * jaccard / (1. + jaccard)) / kmerSize;
        
        if ( distance > 1 )
        {
        	distance = 1;
        }
    }
    if(!emitJaccard) {
        if ( maxDistance >= 0 && distance > maxDistance ) {
            return;
        }
    } else if ( jaccard < maxDistance ) {
        return;
    }
    
    output->numer = common;
    output->denom = denom;
    output->distance = distance;
    output->pValue = pValue(common, refRef.length, refQry.length, kmerSpace, denom);
    
    if ( maxPValue >= 0 && output->pValue > maxPValue )
    {
        return;
    }
    
    output->pass = true;
}

double pValue(uint64_t x, uint64_t lengthRef, uint64_t lengthQuery, double kmerSpace, uint64_t sketchSize)
{
    if ( x == 0 )
    {
        return 1.;
    }
    
    double pX = 1. / (1. + kmerSpace / lengthRef);
    double pY = 1. / (1. + kmerSpace / lengthQuery);
    
    double r = pX * pY / (pX + pY - pX * pY);
    
    //double M = (double)kmerSpace * (pX + pY) / (1. + r);
    
    //return gsl_cdf_hypergeometric_Q(x - 1, r * M, M - r * M, sketchSize);
    
#ifdef USE_BOOST
    return cdf(complement(binomial(sketchSize, r), x - 1));
#else
    return gsl_cdf_binomial_Q(x - 1, r, sketchSize);
#endif
}

} // namespace mash<|MERGE_RESOLUTION|>--- conflicted
+++ resolved
@@ -30,7 +30,7 @@
     summary = "Estimate the distance of query sequences to references.";
     description = "Estimate the distance of each query sequence to the reference. Both the reference and queries can be fasta or fastq, gzipped or not, or Mash sketch files (.msh) with matching k-mer sizes. Query files can also be files of file names (see -l). Whole files are compared by default (see -i). The output fields are [reference-ID, query-ID, distance, p-value, shared-hashes].";
     argumentString = "<reference> <query> [<query>] ...";
-    
+
     useOption("help");
     addOption("list", Option(Option::Boolean, "l", "Input", "List input. Lines in each <query> specify paths to sequence files, one per line. The reference file is not affected.", ""));
     addOption("jaccard", Option(Option::Boolean, "j", "Output", "Emit jaccard index instead of mash distance.", ""));
@@ -49,7 +49,7 @@
         print();
         return 0;
     }
-    
+
     int threads = options.at("threads").getArgumentAsNumber();
     bool list = options.at("list").active;
     bool table = options.at("table").active;
@@ -57,26 +57,26 @@
     //bool log = options.at("log").active;
     double pValueMax = options.at("pvalue").getArgumentAsNumber();
     double distanceMax = options.at("distance").getArgumentAsNumber();
-    
+
     Sketch::Parameters parameters;
-    
+
     if ( sketchParameterSetup(parameters, *(Command *)this) )
     {
     	return 1;
     }
-    
+
     Sketch sketchRef;
-    
+
     uint64_t lengthMax;
     double randomChance;
     int kMin;
     string lengthMaxName;
     int warningCount = 0;
-    
+
     const string & fileReference = arguments[0];
-    
+
     bool isSketch = hasSuffix(fileReference, suffixSketch);
-    
+
     if ( isSketch )
     {
         if ( options.at("kmer").active )
@@ -84,19 +84,19 @@
             cerr << "ERROR: The option -" << options.at("kmer").identifier << " cannot be used when a sketch is provided; it is inherited from the sketch." << endl;
             return 1;
         }
-        
+
         if ( options.at("noncanonical").active )
         {
             cerr << "ERROR: The option -" << options.at("noncanonical").identifier << " cannot be used when a sketch is provided; it is inherited from the sketch." << endl;
             return 1;
         }
-        
+
         if ( options.at("protein").active )
         {
             cerr << "ERROR: The option -" << options.at("protein").identifier << " cannot be used when a sketch is provided; it is inherited from the sketch." << endl;
             return 1;
         }
-        
+
         if ( options.at("alphabet").active )
         {
             cerr << "ERROR: The option -" << options.at("alphabet").identifier << " cannot be used when a sketch is provided; it is inherited from the sketch." << endl;
@@ -108,16 +108,16 @@
         cerr << "Sketching " << fileReference << " (provide sketch file made with \"mash sketch\" to skip)...";
     }
     const bool emitJaccard = options.at("jaccard").active;
-    
+
     vector<string> refArgVector;
     refArgVector.push_back(fileReference);
-    
+
     //cerr << "Sketch for " << fileReference << " not found or out of date; creating..." << endl;
-    
+
     sketchRef.initFromFiles(refArgVector, parameters);
-    
+
     double lengthThreshold = (parameters.warning * sketchRef.getKmerSpace()) / (1. - parameters.warning);
-    
+
     if ( isSketch )
     {
         if ( options.at("sketchSize").active )
@@ -128,13 +128,13 @@
                 return 1;
             }
         }
-        
+
         parameters.minHashesPerWindow = sketchRef.getMinHashesPerWindow();
         parameters.kmerSize = sketchRef.getKmerSize();
         parameters.noncanonical = sketchRef.getNoncanonical();
         parameters.preserveCase = sketchRef.getPreserveCase();
         parameters.seed = sketchRef.getHashSeed();
-        
+
         string alphabet;
         sketchRef.getAlphabetAsString(alphabet);
         setAlphabetFromString(parameters, alphabet.c_str());
@@ -144,7 +144,7 @@
         for ( uint64_t i = 0; i < sketchRef.getReferenceCount(); i++ )
         {
             uint64_t length = sketchRef.getReference(i).length;
-        
+
             if ( length > lengthThreshold )
             {
                 if ( warningCount == 0 || length > lengthMax )
@@ -154,30 +154,30 @@
                     randomChance = sketchRef.getRandomKmerChance(i);
                     kMin = sketchRef.getMinKmerSize(i);
                 }
-            
+
                 warningCount++;
             }
         }
-    
+
         cerr << "done.\n";
     }
-    
+
     if ( table )
     {
         cout << "#query";
-        
+
         for ( int i = 0; i < sketchRef.getReferenceCount(); i++ )
         {
             cout << '\t' << sketchRef.getReference(i).name;
         }
-        
+
         cout << endl;
     }
-    
+
     ThreadPool<CompareInput, CompareOutput> threadPool(compare, threads);
-    
+
     vector<string> queryFiles;
-    
+
     for ( int i = 1; i < arguments.size(); i++ )
     {
         if ( list )
@@ -189,29 +189,29 @@
             queryFiles.push_back(arguments[i]);
         }
     }
-    
+
     Sketch sketchQuery;
-    
+
     sketchQuery.initFromFiles(queryFiles, parameters, 0, true);
-    
+
     uint64_t pairCount = sketchRef.getReferenceCount() * sketchQuery.getReferenceCount();
     uint64_t pairsPerThread = pairCount / parameters.parallelism;
-    
+
     if ( pairsPerThread == 0 )
     {
     	pairsPerThread = 1;
     }
-    
+
     static uint64_t maxPairsPerThread = 0x1000;
-    
+
     if ( pairsPerThread > maxPairsPerThread )
     {
         pairsPerThread = maxPairsPerThread;
     }
-    
+
     uint64_t iFloor = pairsPerThread / sketchRef.getReferenceCount();
     uint64_t iMod = pairsPerThread % sketchRef.getReferenceCount();
-    
+
     for ( uint64_t i = 0, j = 0; i < sketchQuery.getReferenceCount(); i += iFloor, j += iMod )
     {
         if ( j >= sketchRef.getReferenceCount() )
@@ -220,29 +220,29 @@
             {
                 break;
             }
-            
+
             i++;
             j -= sketchRef.getReferenceCount();
         }
-        
+
         threadPool.runWhenThreadAvailable(new CompareInput(sketchRef, sketchQuery, j, i, pairsPerThread, parameters, distanceMax, pValueMax, emitJaccard));
-        
+
         while ( threadPool.outputAvailable() )
         {
             writeOutput(threadPool.popOutputWhenAvailable(), table, comment);
         }
     }
-    
+
     while ( threadPool.running() )
     {
         writeOutput(threadPool.popOutputWhenAvailable(), table, comment);
     }
-    
+
     if ( warningCount > 0 && ! parameters.reads )
     {
     	warnKmerSize(parameters, *this, lengthMax, lengthMaxName, randomChance, kMin, warningCount);
     }
-    
+
     return 0;
 }
 
@@ -250,20 +250,20 @@
 {
     uint64_t i = output->indexQuery;
     uint64_t j = output->indexRef;
-    
+
     for ( uint64_t k = 0; k < output->pairCount && i < output->sketchQuery.getReferenceCount(); k++ )
     {
         const CompareOutput::PairOutput * pair = &output->pairs[k];
-        
+
         if ( table && j == 0 )
         {
             cout << output->sketchQuery.getReference(i).name;
         }
-        
+
         if ( table )
         {
             cout << '\t';
-    
+
             if ( pair->pass )
             {
                 cout << pair->distance;
@@ -271,41 +271,37 @@
         }
         else if ( pair->pass )
         {
-<<<<<<< HEAD
             cout << output->sketchRef.getReference(j).name;
-            
+
             if ( comment )
             {
                 cout << ':' << output->sketchRef.getReference(j).comment;
             }
-            
+
             cout << '\t' << output->sketchQuery.getReference(i).name;
-            
+
             if ( comment )
             {
                 cout << ':' << output->sketchQuery.getReference(i).comment;
             }
-            
-            cout << '\t' << pair->distance << '\t' << pair->pValue << '\t' << pair->numer << '/' << pair->denom << endl;
-=======
-            cout << output->sketchRef.getReference(j).name << '\t' << output->sketchQuery.getReference(i).name << '\t' << (output->emitJaccard ? (static_cast<double>(pair->numer) / pair->denom): pair->distance) << '\t' << pair->pValue << '\t' << pair->numer << '/' << pair->denom << endl;
->>>>>>> 6144455d
-        }
-    
+
+            cout << '\t' << (output->emitJaccard ? (static_cast<double>(pair->numer) / pair->denom) : pair->distance) << '\t' << pair->pValue << '\t' << pair->numer << '/' << pair->denom << endl;
+        }
+
         j++;
-        
+
         if ( j == output->sketchRef.getReferenceCount() )
         {
             if ( table )
             {
                 cout << endl;
             }
-            
+
             j = 0;
             i++;
         }
     }
-    
+
     delete output;
 }
 
@@ -313,29 +309,29 @@
 {
     const Sketch & sketchRef = input->sketchRef;
     const Sketch & sketchQuery = input->sketchQuery;
-    
+
     CommandDistance::CompareOutput * output = new CommandDistance::CompareOutput(input->sketchRef, input->sketchQuery, input->indexRef, input->indexQuery, input->pairCount, input->emitJaccard);
-    
+
     uint64_t sketchSize = sketchQuery.getMinHashesPerWindow() < sketchRef.getMinHashesPerWindow() ?
         sketchQuery.getMinHashesPerWindow() :
         sketchRef.getMinHashesPerWindow();
-    
+
     uint64_t i = input->indexQuery;
     uint64_t j = input->indexRef;
-    
+
     for ( uint64_t k = 0; k < input->pairCount && i < sketchQuery.getReferenceCount(); k++ )
     {
         compareSketches(&output->pairs[k], sketchRef.getReference(j), sketchQuery.getReference(i), sketchSize, sketchRef.getKmerSize(), sketchRef.getKmerSpace(), input->maxDistance, input->maxPValue, input->emitJaccard);
-        
+
         j++;
-        
+
         if ( j == sketchRef.getReferenceCount() )
         {
             j = 0;
             i++;
         }
     }
-    
+
     return output;
 }
 
@@ -347,9 +343,9 @@
     uint64_t denom = 0;
     const HashList & hashesSortedRef = refRef.hashesSorted;
     const HashList & hashesSortedQry = refQry.hashesSorted;
-    
+
     output->pass = false;
-    
+
     while ( denom < sketchSize && i < hashesSortedRef.size() && j < hashesSortedQry.size() )
     {
         if ( hashLessThan(hashesSortedRef.at(i), hashesSortedQry.at(j), hashesSortedRef.get64()) )
@@ -366,33 +362,33 @@
             j++;
             common++;
         }
-        
+
         denom++;
     }
-    
+
     if ( denom < sketchSize )
     {
         // complete the union operation if possible
-        
+
         if ( i < hashesSortedRef.size() )
         {
             denom += hashesSortedRef.size() - i;
         }
-        
+
         if ( j < hashesSortedQry.size() )
         {
             denom += hashesSortedQry.size() - j;
         }
-        
+
         if ( denom > sketchSize )
         {
             denom = sketchSize;
         }
     }
-    
+
     double distance;
     double jaccard = double(common) / denom;
-    
+
     if ( common == denom ) // avoid -0
     {
         distance = 0;
@@ -404,7 +400,7 @@
     else
     {
         distance = -log(2 * jaccard / (1. + jaccard)) / kmerSize;
-        
+
         if ( distance > 1 )
         {
         	distance = 1;
@@ -417,17 +413,17 @@
     } else if ( jaccard < maxDistance ) {
         return;
     }
-    
+
     output->numer = common;
     output->denom = denom;
     output->distance = distance;
     output->pValue = pValue(common, refRef.length, refQry.length, kmerSpace, denom);
-    
+
     if ( maxPValue >= 0 && output->pValue > maxPValue )
     {
         return;
     }
-    
+
     output->pass = true;
 }
 
@@ -437,16 +433,16 @@
     {
         return 1.;
     }
-    
+
     double pX = 1. / (1. + kmerSpace / lengthRef);
     double pY = 1. / (1. + kmerSpace / lengthQuery);
-    
+
     double r = pX * pY / (pX + pY - pX * pY);
-    
+
     //double M = (double)kmerSpace * (pX + pY) / (1. + r);
-    
+
     //return gsl_cdf_hypergeometric_Q(x - 1, r * M, M - r * M, sketchSize);
-    
+
 #ifdef USE_BOOST
     return cdf(complement(binomial(sketchSize, r), x - 1));
 #else
