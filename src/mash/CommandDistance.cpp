--- conflicted
+++ resolved
@@ -392,17 +392,12 @@
         	distance = 1;
         }
     }
-<<<<<<< HEAD
     if ( emitJaccard ) {
         if ( jaccard < maxDistance ) {
             return;
         }
     }
-    else if ( distance > maxDistance )
-=======
-    
-    if ( maxDistance >= 0 && distance > maxDistance )
->>>>>>> 541971b7
+    else if ( maxDistance >= 0 && distance > maxDistance )
     {
         return;
     }
