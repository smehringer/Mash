--- conflicted
+++ resolved
@@ -386,25 +386,8 @@
     {
         distance = std::min(1., -log(2 * jaccard / (1. + jaccard)) / kmerSize);
     }
-<<<<<<< HEAD
-    if ( emitJaccard ) {
-        if ( jaccard < maxDistance ) {
-            return;
-        }
-    }
-    else if ( maxDistance >= 0 && distance > maxDistance )
-=======
-    
-    if ( maxDistance >= 0 && distance > maxDistance ) {
-        if ( emitJaccard ) {
-            if ( jaccard < maxDistance ) {
-                return;
-            }
-        }
-    }
-    else if ( distance > maxDistance )
->>>>>>> c84a1381
-    {
+    
+    if ( ( maxDistance >= 0 && distance > maxDistance ) || (emitJaccard && jaccard < maxDistance) ) {
         return;
     }
     
