--- conflicted
+++ resolved
@@ -61,7 +61,7 @@
     
     if ( sketchParameterSetup(parameters, *(Command *)this) )
     {
-    	return 1;
+        return 1;
     }
     
     Sketch sketchRef;
@@ -198,7 +198,7 @@
     
     if ( pairsPerThread == 0 )
     {
-    	pairsPerThread = 1;
+        pairsPerThread = 1;
     }
     
     static uint64_t maxPairsPerThread = 0x1000;
@@ -239,7 +239,7 @@
     
     if ( warningCount > 0 && ! parameters.reads )
     {
-    	warnKmerSize(parameters, *this, lengthMax, lengthMaxName, randomChance, kMin, warningCount);
+        warnKmerSize(parameters, *this, lengthMax, lengthMaxName, randomChance, kMin, warningCount);
     }
     
     return 0;
@@ -384,25 +384,17 @@
     }
     else
     {
-        //distance = log(double(common + 1) / (denom + 1)) / log(1. / (denom + 1));
-        distance = -log(2 * jaccard / (1. + jaccard)) / kmerSize;
-        
-        if ( distance > 1 )
-        {
-        	distance = 1;
-        }
-    }
-<<<<<<< HEAD
-    
-    if ( maxDistance >= 0 && distance > maxDistance )
-=======
-    if ( emitJaccard ) {
-        if ( jaccard < maxDistance ) {
-            return;
+        distance = std::min(1., -log(2 * jaccard / (1. + jaccard)) / kmerSize);
+    }
+    
+    if ( maxDistance >= 0 && distance > maxDistance ) {
+        if ( emitJaccard ) {
+            if ( jaccard < maxDistance ) {
+                return;
+            }
         }
     }
     else if ( distance > maxDistance )
->>>>>>> 3828af18
     {
         return;
     }
